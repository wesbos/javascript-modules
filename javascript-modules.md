--- conflicted
+++ resolved
@@ -170,15 +170,9 @@
 // and could lead to code that's harder to maintain
 
 
-<<<<<<< HEAD
 // or cherry pick only the things you need:
 import { couponCodes, discountPrice } from './helpers';
-const discount = discountPrice(500, .33);
-=======
-// or cherry-pick only the things you need:
-import { couponcodes, discountPrice } from './helpers';
 const discount = discountPrice(500, 0.33);
->>>>>>> 5d14813c
 ```
 
 ### Importing default exports
