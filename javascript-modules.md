A big thanks to [bitHound](https://BitHound.io) for sponsoring my time to research and write this article. Check out their service, which analyzes both your front and back end JavaScript and its dependencies.

# Using NPM and ES6 Modules for Front End Development

The JavaScript landscape is changing quickly and along with it the way that we work with dependencies in our websites and applications.

This post is for developers who are currently loading in their JavaScript via multiple script tags and finding that dependency management is becoming a little cumbersome as their webpages or applications start to grow.

For a deep dive into everything the spec has to offer, as well as some great comparisons to CommonJS and AMD, check out Axel Rauschmayer's [Exploring ES6 book](http://exploringjs.com/), particularly chapter 17.

## What are JavaScript Modules?

JavaScript modules allows us to chunk our code into separate files inside our project, or use open source modules that we can install via NPM.  Writing your code in modules helps with organization, maintenance, testing, and most importantly dependency management.

When we write JavaScript, it's ideal if we can make modules that do one thing and one thing well. This way we can pull in different modules only when we need them. This is the whole idea behind NPM - when we need specific functionality we can install those modules to our project and load them into our project.

We already said that the JavaScript landscape is changing - we're seeing fewer and fewer large frameworks that do everything under the sun, and more __small modules that do one thing and one thing well__. 

This article will take a look at using NPM and ES6 Modules. There are other registries (Bower and Component) and other module loaders (Common JS, AMD), and there are plenty of articles already on those topics. 

Whether you are doing Node or Front End development, I believe that ES6 modules and NPM are the way forward, and if you look at any of the popular open source projects today, such as React or Lodash, you'll see they have also adopted ES6 modules + NPM.

### Current Workflow

Many workflows for JavaScript look like this:

1. Find a plugin or library that you want and download it from GitHub
2. Load it into your website via a script tag
3. Access it via a global variable, or as a jQuery plugin

This worked well for years, but we often run into a few issues:

<<<<<<< HEAD
1. Any updates to the plugins would have to be done manually — It's hard to know when there are critical bug fixes or new functionality available.
2. All dependencies needed to be checked into source control and can make for a messy history when libraries are updated.
=======
1. Any updates to the plugins would have to be manually done — It's hard to know when there are critical bug fixes or new functionality available.
2. All dependencies needed to be checked into source control, which can make for a messy history when libraries are updated.
>>>>>>> 9c55b171
3. Little to no dependency management — many scripts would duplicate functionality that could easily be a small module shared between the them.
4. Pollution and possible collisions of the global name space. 

The idea of writing JavaScript modules isn't new, but with the arrival of ES6 and the industry settling on NPM as a package manager for JavaScript, we're starting to see many devs migrate away from the above and into using ES6 and npm.

### Hold on. npm? Isn't that for Node?

Many moons ago, npm was the package manager for Node.js, but it has since evolved to become the package manager for JavaScript and front-end dev in general. This means that instead of doing the whole song and dance above, we can cut that down to 2 steps: 

First, install our dependency from npm:  `npm install lodash --save-dev`

Finally, import it into the file where we need that dependency:

```js
import _ from 'lodash';
```

Now, there is a lot more that goes into setting this workflow up, as well as plenty to learn about **importing** and **exporting** from modules, so let's dive into that.

## The idea behind Modules

Instead of just loading everything into the global name space, we use `import` and `export` statements to share things (variables, functions, data, anything...) between files. Each module will import the dependencies that it needs, and export anything that should be made import-able by other files.

To get everything working in today's browsers requires a bundle step - and we will talk about that later in this article, but for now let's focus on the core ideas behind JavaScript Modules.

## Creating your own Modules

Let's say we are building an online store app, and part of what we need is a file to hold all of our helper functions. We can create a module called `helpers.js` that contains a number of handy helper functions - `formatPrice(price)`, `addTax(price)` and `discountPrice(price, percentage)`, as well as some variables about the online store itself.

Our `helpers.js` file would look like this:

```js
const taxRate = 0.13;

const couponCodes = ['BLACKFRIDAY', 'FREESHIP', 'HOHOHO'];

function formatPrice(price) {
	// .. do some formatting
	return formattedPrice;
}

function addTax(price) {
	return price * (1 + taxRate);
}

function discountPrice(price, percentage) {
	return price * (1 - percentage);
}
```

Now, each file can have its own local functions and variables, and unless they are explicitly exported, they won't ever bleed into the scope of any other files. Above we might not need `taxRate` to be available to other modules, but it is a variable we need internally for that module. 

How do we make the functions and variables above available to other modules? **We need to export them**. There are two kinds of exports in ES6 - named exports and a single default export. Since we need to make multiple functions and the `couponCodes` variable available, we will used named exports. More on this in a second.

The simplest and most straight forward way to export something from this module is to simply stick the `export` keyword in front like so: 

```js
const taxRate = 0.13;

export const couponCodes = ['BLACKFRIDAY', 'FREESHIP', 'HOHOHO'];

export function formatPrice(price) {
	// .. do some formatting
	return formattedPrice;
}

//  ... 
```

We can also export them after the fact:

```js
export couponCodes;
export formatPrice;
export addTax;
export discountPrice;
```

Or all at once:

```js
export { couponCodes, formatPrice, addTax, discountPrice };
```

There are a handful of other ways use export, make sure to check the [MDN Docs](https://developer.mozilla.org/en-US/docs/Web/JavaScript/Reference/Statements/export) if you run into a situation where these aren't working for you. 

## Default Export

We just said that there are actually two ways that you can export from a module - named or default. The above was an example of **named exports** and in order to import them from another module, we must know the names of the things we wish to import — examples of this coming in a second. The benefit of doing named exports is that you can export multiple items from a module. 

The other type of export is the default export, and while you can use this along with named exports, it's advised that you should pick one. Named exports for when you want to export multiple things, and a default export for when you wish to only export one thing. 

Examples of default exports may be a single `StorePicker` React Component or an array of data. For example, if we have the following array of data that we need to make available to other components, we can use `export default` to export it just as we did above.


```js
// people.js
const fullNames = ['Drew Minns', 'Heather Payne', 'Kristen Spencer', 'Wes Bos', 'Ryan Christiani'];

const firstNames = fullNames.map(name => name.split(' ').shift());

export default firstNames; // ["Drew", "Heather", "Kristen", "Wes", "Ryan"]
```

Just as above you can append the export default in front of the function you wish to export as well:

```js
export default function yell(name) {return `HEY ${name.toUpperCase()}!!`}
```


## Importing your own modules

Now that we have separated our code into little modules and exported pieces that we need, we can go ahead an import parts or all of those modules into our code. 

To import modules that are part of our codebase, we use an `import` statement and then point to the file's location. You'll notice that we leave off the `.js` extension as it's not required.

It's important to note that we don't import modules once and have them available to the entire application as globals. Whenever one of your modules has a dependency on another module — say our above code needed a lodash method — we must `import` it into that module. If we require the same lodash function in 5 of our modules, then we import it 5 times. This helps keep a sane scope as well as makes our modules very portable and reusable.

### Importing named exports

The first thing we exported was our helpers module. Remember we used **named exports** here, so we can import them in a number of ways:

```js
// import everything as methods or properties of an object
import * as h from './helpers';
// and then use them
const displayTotal = h.formatPrice(5000);


// Or import everything into the module scope:
import * from './helpers';
const displayTotal = addTax(1000);


// or cherry pick only the things you need:
import { couponcodes, discountPrice } from './helpers';
const discount = discountPrice(500,.33);
```

### Importing default exports

The second thing we did was export an array of first names from `people.js`. Since this was the only thing that needed to be exported from this module. 

Default exports can be imported as any name - it's not necessary to know the name of the variable, function or class that was exported. 

```js
import firstNames from './people';
// or
import names from './people';
// or
import elephants from './people';
// they are all equal to the array of first names
```

## Importing modules from NPM

Many of the modules we will use come from npm. Whether we need a full library like jQuery, a few utility functions from lodash or something to perform Ajax requests like the superagent library, we can use npm to install them. 

```
npm install jquery --save-dev
npm install lodash --save-dev
npm install superagent --save-dev
// or all in one go:
npm i jquery lodash superagent -D
```

Once they are in our `node_modules/` directory, we can import them into our code. When using Babel to compile modules, it assumes the `node_modules/` directory so our import statements only need to include the name of the node module. Other bundlers may require a plugin or configuration to pull from your `node_modules/` folder. 

```js
// import entire library or plugin
import $ from 'jquery'; 
// and then go ahead an use them as we wish:
$('.cta').on('click',function() {
	alert('Ya clicked it!');
});
```

The above code works because jQuery is a module in itself, and it's been **exported** as the default. 

Let's try it again with superagent. Superagent is like jQuery in that it  exports the entire libary as default, so we can import it as anything we like — it's common to call it `request`.

```js
// import the module into ours
import request from 'superagent';
// then use it!
request
	.get('https://api.github.com/users/wesbos')
	.end(function(err, res){
	    console.log(res.body);
	});
```

### Importing Pieces or Cherry Picking

One of my favorite things about ES6 modules is that many libraries allow you to cherry-pick just the pieces you want. Lodash is a fantastic utility library filled with dozens of helpful JavaScript methods.

We can load the entire library into the `_` variable since lodash exports the entire library as a **default export**:

```js
// import the entire library in the _ variable
import _ from 'lodash';
const dogs = [
  { 'name': 'snickers', 'age': 2, breed : 'King Charles'},
  { 'name': 'prudence', 'age': 5, breed : 'Poodle'}
];

_.findWhere(dogs, { 'breed': 'King Charles' }); // snickers object
```

However, often you will want just one or two lodash methods instead of the entire library. Since Lodash has exported every single one of its methods as a module itself, we can cherry pick just the parts we want! This is made possible by Lodash also having **named exports** for each module.

```js
import { throttle } from 'lodash';
$('.click-me').on('click', throttle(function() {
  console.count('ouch!');
}, 1000));
```

## Making sure modules are up to date

Some resistance to the whole "small modules" way of coding is that it's easy to end up with a dozen or two dependencies from npm that all interact with each other. 

This space is moving very quickly right now, and keeping these dependencies up to date can be a headache. Knowing when both your code and your dependencies have bugs, security flaws or just general code smells isn't as easy as it used to be. We need to know if anything in our project is insecure, deprecated, outdated or unused.

To solve this, bitHound is a fantastic service that will constantly monitor your code and let you know when there is anything wrong with your dependencies as well as provide an overall score as to how well your repo is doing. 

bitHound integrates with GitHub and BitBucket and has also rolled out automatic commit analysis which will notify bitHound of changes to your repository's branches.

[Screenshot of dashboard showing some advice]

![](http://wes.io/e3om/content)

Another tool that works well with bitHound is called NCU. Install globally on your development machine with `npm install node-check-updates -g` and then run `ncu` to quickly check if your packages have any available updates. If they do, you can run `ncu --upgradeAll` to automatically update all packages in your package.json.


## The Bundle Process

Because the browser doesn't understand ES6 modules just yet, we need tools to make them work today. A JavaScript bundler takes in our Modules and compiles them into a single JavaScript file or multiple bundles for different parts of your application.

The idea is that eventually we won't need to run a bundler on our code and HTTP/2 will request all `import` statements in one payload.

There are a few popular bundlers, most of which use Babel as a dependency to compile them down to CommmonJS modules. 

* [Browserify](http://browserify.org/) was initially created to allow node-style commmonjs requires in the browser. It also allows for ES6 modules. 
* [webpack](https://webpack.github.io/) is popular in the React community. It also handles much more than ES6 modules.
* [Rollup](https://github.com/rollup/rollup) is built for ES6, but seems to have trouble with sourcemaps - I'd check on this one in a few months. 
* [JSPM](http://jspm.io/) sits on top of npm and [SystemJS](https://github.com/systemjs/systemjs).
* [Ember CLI](http://ember-cli.com/) is an easy-breezy command line tool similar to webpack for users of Ember. It uses Broccoli under the hood.

Which one should you use? Whichever works best for you. I'm a big fan of Browserify for the ease of getting started and webpack for much of its React integrations. The beauty of writing ES6 modules is that you aren't writing Browserify or webpack modules - you can switch your bundler at any time. There are a lot of opinions out there on what to use, so do a quick search and you'll find plenty of arguments for either side. 

If you are already running tasks via Gulp, Grunt or NPM tasks for your existing JavaScript and CSS, integrating this into your workflow is [fairly simple](https://github.com/wesbos/React-For-Beginners-Starter-Files/blob/master/01%20-%20Introduction%20-%20Start%20Here/gulpfile.js#L58-L99). 

There are many different ways to implement a bundler - you can run it as part of your gulp task, via your webpack config, as an NPM script or straight from the command line.

I've [created a repo](TODO) detailing how to use webpack and Browserify along with some sample modules for you to play with. 

### Importing code that isn't a module

If you are working on moving your codebase over to modules but aren't able to do it all in one shot, you can simply just `import "filename"` and it will load and run the code from that file. Now - this isn't ES6 proper, but a feature of your bundler.

This is no different than running concatenation on multiple `.js` files except that everything loaded in will be scoped to that module.

### Code that requires a global variable

Some things, like jQuery plugins, need the window. However we just learned that **there are no globals with ES6 modules**. Everything is scoped to the module itself unless you explicitly set something on the window.

This one is a little tricky because the whole jQuery plugin ecosystem assumes that there is a global variable called `jQuery` which each plugin can tack itself onto.

To solve this, first ask yourself if you really need that plugin, or if it's something you could code on your own. Much of the JavaScript plugin ecosystem is being rewritten to exclude the jQuery dependency because, as they are being rewritten, they are being created as JavaScript modules.

If not, you will need to look to your build process to help solve this problem. With Browserify, there is [Browserify Shim](https://github.com/thlorenz/browserify-shim) and [webpack](https://webpack.github.io/docs/shimming-modules.html) has some documentation on it.

## Gotchas 

When exporting a function, do not include a semi-colon at the end of the function. Most bundlers will still allow the extra semi-colon, but it's a good practice to keep it off your function declarations so you don't have an unexpected behavior when switching bundlers. 

```js
// Wrong:
export function yell(name) { return `HEY ${name}`; };
// Right:
export function yell(name) { return `HEY ${name}`; }
```

## Further Reading

Hopefully this was a nice introduction to using NPM and ES6 Modules. There is a lot more to learn and in my opinion the best way to learn is to start using them in your next project. Here are some fantastic resources to help you along the way:

* [Exploring ES6 book](http://exploringjs.com/)
* [Brief Overview of ES6 Module syntax](https://github.com/ModuleLoader/es6-module-loader/wiki/Brief-Overview-of-ES6-Module-syntax)
* [ES6 Features](https://github.com/lukehoban/es6features#readme)
* [ES6 Modules on Rollup's Wiki](https://github.com/rollup/rollup/wiki/ES6-modules)
* [Browserify vs webpack hot drama](http://blog.namangoel.com/browserify-vs-webpack-js-drama)
* [webpack & ES6](http://www.2ality.com/2015/04/webpack-es6.html)<|MERGE_RESOLUTION|>--- conflicted
+++ resolved
@@ -30,13 +30,8 @@
 
 This worked well for years, but we often run into a few issues:
 
-<<<<<<< HEAD
 1. Any updates to the plugins would have to be done manually — It's hard to know when there are critical bug fixes or new functionality available.
-2. All dependencies needed to be checked into source control and can make for a messy history when libraries are updated.
-=======
-1. Any updates to the plugins would have to be manually done — It's hard to know when there are critical bug fixes or new functionality available.
-2. All dependencies needed to be checked into source control, which can make for a messy history when libraries are updated.
->>>>>>> 9c55b171
+2. All dependencies needed to be checked into source control, and can make for a messy history when libraries are updated.
 3. Little to no dependency management — many scripts would duplicate functionality that could easily be a small module shared between the them.
 4. Pollution and possible collisions of the global name space. 
 
